--- conflicted
+++ resolved
@@ -8,7 +8,6 @@
 import org.slf4j.Logger;
 import org.slf4j.LoggerFactory;
 
-import java.io.ByteArrayInputStream;
 import java.io.File;
 import java.io.IOException;
 import java.io.InputStream;
@@ -31,14 +30,9 @@
     }
 
     public Contract deploy() {
-<<<<<<< HEAD
         // TODO: 2019-07-24 Guil:
         // Here we need to send the transaction!
         return new Contract(this.deploymentScript, this.abi);
-=======
-        // TODO: 2019-07-03 Guil: to be implemented
-        return new Contract(new ScriptHash("1a70eac53f5882e40dd90f55463cce31a9f72cd4"));
->>>>>>> 0a2fba0e
     }
 
     public static class Builder {
@@ -171,7 +165,6 @@
                     this.parameters, this.returnType, this.needsStorage, this.needsDynamicInvoke, this.isPayable);
             this.deploymentScript = new ContractDeploymentScript(this.scriptBinary, cfp, cdp);
             return new ContractDeployment(this);
-
         }
 
     }
